--- conflicted
+++ resolved
@@ -10,7 +10,6 @@
     },
   },
   images: {
-<<<<<<< HEAD
     remotePatterns: [
       {
         protocol: 'http',
@@ -31,23 +30,12 @@
         pathname: '/storage/v1/object/public/images/**',
       },
       {
-=======
-    domains: [
-      'localhost', 
-      '127.0.0.1', 
-      'csjzzhibbavtelupqugc.supabase.co',
-      '*.supabase.co', 
-      '*.supabase.in'
-    ],
-    remotePatterns: [
-      {
->>>>>>> 3e32be73
+
         protocol: 'https',
         hostname: 'csjzzhibbavtelupqugc.supabase.co',
         port: '',
         pathname: '/storage/v1/object/public/images/**',
       },
-<<<<<<< HEAD
       {
         protocol: 'https',
         hostname: '*.supabase.co',
@@ -60,8 +48,6 @@
         port: '',
         pathname: '/storage/v1/object/public/images/**',
       },
-=======
->>>>>>> 3e32be73
     ],
   },
 }
