--- conflicted
+++ resolved
@@ -414,11 +414,7 @@
         version: 0.539.0(react@19.1.0)
       next:
         specifier: 15.4.6
-<<<<<<< HEAD
         version: 15.4.6(react-dom@19.1.0)(react@19.1.0)
-=======
-        version: 15.4.6(@babel/core@7.28.3)(@playwright/test@1.55.0)(react-dom@19.1.0)(react@19.1.0)
->>>>>>> 3e32be73
       next-themes:
         specifier: ^0.4.6
         version: 0.4.6(react-dom@19.1.0)(react@19.1.0)
@@ -9365,7 +9361,6 @@
       - babel-plugin-macros
     dev: false
 
-<<<<<<< HEAD
   /next@15.4.6(react-dom@19.1.0)(react@19.1.0):
     resolution: {integrity: sha512-us++E/Q80/8+UekzB3SAGs71AlLDsadpFMXVNM/uQ0BMwsh9m3mr0UNQIfjKed8vpWXsASe+Qifrnu1oLIcKEQ==}
     engines: {node: ^18.18.0 || ^19.8.0 || >= 20.0.0}
@@ -9408,9 +9403,7 @@
       - '@babel/core'
       - babel-plugin-macros
     dev: false
-
-=======
->>>>>>> 3e32be73
+    
   /node-abi@3.75.0:
     resolution: {integrity: sha512-OhYaY5sDsIka7H7AtijtI9jwGYLyl29eQn/W623DiN/MIv5sUqc4g7BIDThX+gb7di9f6xK02nkp8sdfFWZLTg==}
     engines: {node: '>=10'}
